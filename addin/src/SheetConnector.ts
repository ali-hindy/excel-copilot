/* global Excel, console */

// Define the structure for an operation, matching the server's expectation
export interface ActionOp {
  id: string;
  range: string; // Excel A1 notation (e.g., "A1", "B2:C5")
  type: "write" | "formula" | "color";
  values?: any[]; // Used for type: "write"
  formula?: string; // Used for type: "formula"
  color?: string; // Used for type: "color"
  note?: string;
}

export class SheetConnector {
  /**
   * Reads the entire used range of the active worksheet.
   * @returns A promise that resolves with a 2D array of strings (sheet data).
   */
  async readSheet(): Promise<string[][]> {
    console.log("Attempting to read fixed range A1:C3 for testing...");
    try {
      return await Excel.run(async (context) => {
        const sheet = context.workbook.worksheets.getActiveWorksheet();
        // --- TESTING: Use a fixed range instead of getUsedRange ---
        const testRange = "A1:C3";
        console.log(`Getting fixed range: ${testRange}`);
        const range = sheet.getRange(testRange);
        // ----------------------------------------------------------

        // Try loading values with specific error handling
        try {
          console.log("Loading values for the range...");
          range.load("values");
          console.log("Calling context.sync()...");
          await context.sync();
          console.log("context.sync() completed. Returning values:", range.values);
          return range.values;
        } catch (loadError) {
          console.error("--- Error details during range.load/sync in readSheet --- ");
          console.error("Original Error Object:", loadError); // Log the full object
          if (loadError instanceof OfficeExtension.Error) {
            console.error(`OfficeExtension Error Code: ${loadError.code}`);
            console.error(`OfficeExtension Error Message: ${loadError.message}`);
            console.error(`OfficeExtension Error Debug Info: ${JSON.stringify(loadError.debugInfo)}`);
          }
          // Rethrow the original error object to preserve details
          throw loadError;
        }
      });
    } catch (error) {
      // Handle potential errors like a blank sheet from getUsedRange (less likely now)
      // if (error instanceof OfficeExtension.Error && error.code === 'ItemNotFound') { ... }

      // Catch other errors (including the rethrown loadError)
      console.error("--- Error caught in outer catch block of readSheet --- ");
      console.error("Error Object:", error);
      throw error; // Re-throw to be caught by the caller (run function)
    }
  }

  /**
   * Applies a list of operations to the active worksheet.
   * For P2, this will apply a hardcoded operation for testing.
   * @param ops An array of ActionOp objects.
   */
  async applyOps(ops: ActionOp[]): Promise<void> {
    console.log("Applying operations:", ops);
    try {
      await Excel.run(async (context) => {
        const sheet = context.workbook.worksheets.getActiveWorksheet();

<<<<<<< HEAD
      // Iterate through `ops` and apply them dynamically
      for (const op of ops) {
        const targetRange = sheet.getRange(op.range);
        if (op.type === "write" && op.values) {
          targetRange.values = op.values;
        } else if (op.type === "formula" && op.formula) {
          // Set the formulas for the entire range using a 2D array.
          // Providing [[formula]] should broadcast to the entire range.
          targetRange.formulas = [[op.formula]];
        } else {
          console.warn(`Unknown op type or missing data for op:`, op);
=======
        // Iterate through `ops` and apply them dynamically
        for (const op of ops) {
          console.log("Processing operation:", op);
          const targetRange = sheet.getRange(op.range);
          
          if (op.type === "write" && op.values) {
            // Check if the values are color names
            const firstValue = op.values[0]?.[0];
            if (typeof firstValue === 'string' && this.getColorHex(firstValue.toLowerCase())) {
              // If it's a color name, treat it as a color operation
              const colorHex = this.getColorHex(firstValue.toLowerCase());
              if (colorHex) {
                targetRange.format.font.color = colorHex;
                console.log("Font color set successfully to", colorHex);
              }
            } else {
              // Otherwise, treat it as a normal write operation
              targetRange.values = op.values;
            }
          } else if (op.type === "formula" && op.formula) {
            // If op.range is a single cell, formulas should be a 2D array
            if (targetRange.rowCount === 1 && targetRange.columnCount === 1) {
              targetRange.formulas = [[op.formula]];
            } else {
              // If the range is larger, fill all cells with the formula (may be improved)
              targetRange.formulas = Array(targetRange.rowCount)
                .fill([])
                .map(() => Array(targetRange.columnCount).fill(op.formula));
            }
          } else if (op.type === "color") {
            // First check op.color, then op.values[0], then default to black
            const colorName = op.color || (op.values && op.values.length > 0 ? op.values[0] : "black");
            console.log("Setting color:", colorName);
            const colorHex = this.getColorHex(colorName);
            if (colorHex) {
              // Set only font color, not fill
              targetRange.format.font.color = colorHex;
              console.log("Font color set successfully to", colorHex);
            } else {
              console.warn(`Invalid color specified: ${colorName}`);
            }
          } else {
            console.warn(`Unknown op type or missing data for op:`, op);
          }
>>>>>>> af31efd9
        }

        await context.sync();
      });
      console.log("Finished applying operations.");
    } catch (error) {
      console.error("Error applying operations:", error);
      throw error;
    }
  }

  private getColorHex(colorName: string): string | null {
    const colorMap: { [key: string]: string } = {
      blue: "#4F81BD",    // Excel Accent 1
      green: "#9BBB59",   // Excel Accent 3
      red: "#FF0000",
      yellow: "#FFFF00",
      orange: "#FFA500",
      purple: "#800080",
      gray: "#808080",
      black: "#000000",
      white: "#FFFFFF"
    };
    return colorMap[colorName.toLowerCase()] || null;
  }
}<|MERGE_RESOLUTION|>--- conflicted
+++ resolved
@@ -69,19 +69,6 @@
       await Excel.run(async (context) => {
         const sheet = context.workbook.worksheets.getActiveWorksheet();
 
-<<<<<<< HEAD
-      // Iterate through `ops` and apply them dynamically
-      for (const op of ops) {
-        const targetRange = sheet.getRange(op.range);
-        if (op.type === "write" && op.values) {
-          targetRange.values = op.values;
-        } else if (op.type === "formula" && op.formula) {
-          // Set the formulas for the entire range using a 2D array.
-          // Providing [[formula]] should broadcast to the entire range.
-          targetRange.formulas = [[op.formula]];
-        } else {
-          console.warn(`Unknown op type or missing data for op:`, op);
-=======
         // Iterate through `ops` and apply them dynamically
         for (const op of ops) {
           console.log("Processing operation:", op);
@@ -126,7 +113,6 @@
           } else {
             console.warn(`Unknown op type or missing data for op:`, op);
           }
->>>>>>> af31efd9
         }
 
         await context.sync();
